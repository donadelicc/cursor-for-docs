--- conflicted
+++ resolved
@@ -14,11 +14,7 @@
   // Show different home page based on authentication status
   if (!currentUser) {
     return (
-<<<<<<< HEAD
-      <div className="min-h-screen" style={{ backgroundColor: 'hsl(220, 40%, 8%)' }}>
-=======
       <div className="min-h-screen bg-white dark:bg-gray-900 transition-colors duration-200">
->>>>>>> 81062217
         <HeaderHome />
         <HeroSection />
         <FeaturesSection />
