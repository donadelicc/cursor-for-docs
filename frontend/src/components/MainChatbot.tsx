--- conflicted
+++ resolved
@@ -114,13 +114,8 @@
     if (!query || isLoading) return;
 
     // Add the user's message to the state immediately for a responsive UI
-<<<<<<< HEAD
-    addMessage({ role: 'user', content: query });
-    setInputValue('');
-=======
     addMessage({ role: "user", content: query });
     setInputValue("");
->>>>>>> d133e2b9
     setIsLoading(true);
 
     try {
@@ -166,17 +161,10 @@
         }
       }
 
-<<<<<<< HEAD
-      if (!response.body) throw new Error('Response body is empty.');
-
-      // Add an empty placeholder message for the assistant
-      addMessage({ role: 'assistant', content: '' });
-=======
       if (!response.body) throw new Error("Response body is empty.");
 
       // Add an empty placeholder message for the assistant
       addMessage({ role: "assistant", content: "" });
->>>>>>> d133e2b9
 
       // Handle the streaming response
       const reader = response.body.getReader();
@@ -194,16 +182,11 @@
       }
       console.log(`[chat] ← streaming response completed`);
     } catch (error) {
-<<<<<<< HEAD
-      console.error('Error fetching chat response:', error);
-      addMessage({ role: 'assistant', content: 'Sorry, an error occurred. Please try again.' });
-=======
       console.error("Error fetching chat response:", error);
       addMessage({
         role: "assistant",
         content: "Sorry, an error occurred. Please try again.",
       });
->>>>>>> d133e2b9
     } finally {
       setIsLoading(false);
     }
@@ -225,12 +208,6 @@
     fileInputRef.current?.click();
   };
 
-<<<<<<< HEAD
-  // File ingestion to backend has been removed; keep UI state only
-  const handleIngestFiles = async () => {
-    setIsUploadingFiles(false);
-    setUploadingFiles(new Set());
-=======
   // NEW: The actual API call for ingestion
   const handleIngestFiles = async (filesToUpload: File[]) => {
     if (filesToUpload.length === 0) return;
@@ -273,7 +250,6 @@
       // Re-enable upload button
       setIsUploadingFiles(false);
     }
->>>>>>> d133e2b9
   };
 
   const handleFileChange = (e: React.ChangeEvent<HTMLInputElement>) => {
@@ -293,12 +269,6 @@
     const fileToRemove = allUploadedFiles[index];
     if (!fileToRemove) return;
 
-<<<<<<< HEAD
-    // Update local state only; no backend deletion
-    const isFromSelectedSources = selectedSources.some(
-      (f) => f.name === fileToRemove.name && f.size === fileToRemove.size,
-    );
-=======
     try {
       const endpoint = `/documents/${encodeURIComponent(fileToRemove.name)}`;
       console.log(`[upload] → DELETE ${endpoint}`);
@@ -309,20 +279,6 @@
       // Check if file is from selectedSources (Knowledge Base)
       const isFromSelectedSources = selectedSources.some(
         (f) => f.name === fileToRemove.name && f.size === fileToRemove.size,
-      );
->>>>>>> d133e2b9
-
-    const isFromUploadedFiles = uploadedFiles.some(
-      (f) => f.name === fileToRemove.name && f.size === fileToRemove.size,
-    );
-
-    if (isFromSelectedSources) {
-      onFileRemove?.(fileToRemove);
-    }
-
-    if (isFromUploadedFiles) {
-      setUploadedFiles((prev) =>
-        prev.filter((f) => !(f.name === fileToRemove.name && f.size === fileToRemove.size)),
       );
       onChatbotFileRemove?.(fileToRemove);
     }
