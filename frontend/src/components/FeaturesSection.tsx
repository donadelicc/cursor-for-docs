--- conflicted
+++ resolved
@@ -120,17 +120,8 @@
                   {feature.icon}
                 </div>
               </div>
-<<<<<<< HEAD
-              <h3 className="text-xl font-semibold text-white mb-4">
-                {feature.title}
-              </h3>
-              <p className="text-gray-300 leading-relaxed">
-                {feature.description}
-              </p>
-=======
               <h3 className="text-xl font-semibold text-gray-900 mb-4">{feature.title}</h3>
               <p className="text-gray-600 leading-relaxed">{feature.description}</p>
->>>>>>> 81062217
             </div>
           ))}
         </div>
@@ -138,19 +129,10 @@
         {/* CTA Section */}
         <div className="text-center mt-16">
           <div className="p-8">
-<<<<<<< HEAD
-            <h3 className="text-2xl font-bold mb-4 bg-gradient-to-r from-teal-400 via-blue-500 to-purple-600 bg-clip-text text-transparent">
-              Start writing for free
-            </h3>
-            <p className="text-gray-300 mb-6">
-              Stop wasting time navigating between different tools. Write
-              seamlessly with your sources.{" "}
-=======
             <h3 className="text-2xl font-bold text-gray-900 mb-4">Start writing for free</h3>
             <p className="text-gray-600 mb-6">
               Stop wasting time navigating between different tools. Write seamlessly with your
               sources.{' '}
->>>>>>> 81062217
             </p>
             <Link
               href="/login"
