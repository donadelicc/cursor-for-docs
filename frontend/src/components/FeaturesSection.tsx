'use client';

<<<<<<< HEAD
import Link from 'next/link';
=======
import WaitlistButton from "./WaitlistButton";
>>>>>>> d133e2b9

export default function FeaturesSection() {
  const features = [
    {
      title: 'Inline AI Editing',
      description: 'Get real-time AI suggestions and edits directly within your text as you write.',
      icon: (
        <svg className="w-8 h-8" fill="none" stroke="currentColor" viewBox="0 0 24 24">
          <path
            strokeLinecap="round"
            strokeLinejoin="round"
            strokeWidth={2}
            d="M11 5H6a2 2 0 00-2 2v11a2 2 0 002 2h11a2 2 0 002-2v-5m-1.414-9.414a2 2 0 112.828 2.828L11.828 15H9v-2.828l8.586-8.586z"
          />
        </svg>
      ),
    },
    {
      title: 'Research Assistant',
      description:
        'AI-powered research capabilities to help you find relevant information and sources.',
      icon: (
        <svg className="w-8 h-8" fill="none" stroke="currentColor" viewBox="0 0 24 24">
          <path
            strokeLinecap="round"
            strokeLinejoin="round"
            strokeWidth={2}
            d="M21 21l-6-6m2-5a7 7 0 11-14 0 7 7 0 0114 0z"
          />
        </svg>
      ),
    },
    {
      title: 'Connect and Manage Sources',
      description:
        'Seamlessly integrate and organize multiple data sources for comprehensive research.',
      icon: (
        <svg className="w-8 h-8" fill="none" stroke="currentColor" viewBox="0 0 24 24">
          <path
            strokeLinecap="round"
            strokeLinejoin="round"
            strokeWidth={2}
            d="M13.828 10.172a4 4 0 00-5.656 0l-4 4a4 4 0 105.656 5.656l1.102-1.101m-.758-4.899a4 4 0 005.656 0l4-4a4 4 0 00-5.656-5.656l-1.1 1.1"
          />
        </svg>
      ),
    },
    {
      title: 'Customize Chatbot Knowledge',
      description:
        'Tailor your AI assistant with specific knowledge bases and custom training data.',
      icon: (
        <svg className="w-8 h-8" fill="none" stroke="currentColor" viewBox="0 0 24 24">
          <path
            strokeLinecap="round"
            strokeLinejoin="round"
            strokeWidth={2}
            d="M9.663 17h4.673M12 3v1m6.364 1.636l-.707.707M21 12h-1M4 12H3m3.343-5.657l-.707-.707m2.828 9.9a5 5 0 117.072 0l-.548.547A3.374 3.374 0 0014 18.469V19a2 2 0 11-4 0v-.531c0-.895-.356-1.754-.988-2.386l-.548-.547z"
          />
        </svg>
      ),
    },
    {
      title: 'Import Documents',
      description: 'Easily import and work with documents from various formats and platforms.',
      icon: (
        <svg className="w-8 h-8" fill="none" stroke="currentColor" viewBox="0 0 24 24">
          <path
            strokeLinecap="round"
            strokeLinejoin="round"
            strokeWidth={2}
            d="M7 16a4 4 0 01-.88-7.903A5 5 0 1115.9 6L16 6a5 5 0 011 9.9M9 19l3 3m0 0l3-3m-3 3V10"
          />
        </svg>
      ),
    },
    {
      title: 'Export or Save in Cloud',
      description: 'Save your work to various cloud platforms or export in multiple file formats.',
      icon: (
        <svg className="w-8 h-8" fill="none" stroke="currentColor" viewBox="0 0 24 24">
          <path
            strokeLinecap="round"
            strokeLinejoin="round"
            strokeWidth={2}
            d="M7 16a4 4 0 01-.88-7.903A5 5 0 1115.9 6L16 6a5 5 0 011 9.9M15 13l-3-3m0 0l-3 3m3-3v12"
          />
        </svg>
      ),
    },
  ];

  return (
    <section className="py-16 sm:py-20">
      <div className="max-w-7xl mx-auto px-4 sm:px-6 lg:px-8">
        {/* Section Header */}
        <div className="text-center mb-16">
          <h2 className="text-3xl sm:text-4xl font-bold mb-4 bg-gradient-to-r from-teal-400 via-blue-500 to-purple-600 bg-clip-text text-transparent">
            Your Modern Text Editor
          </h2>
          <p className="text-lg text-gray-300 max-w-3xl mx-auto">
            Research and interact with your sources while writing your paper.
          </p>
        </div>

        {/* Features Grid */}
        <div className="grid grid-cols-1 md:grid-cols-2 lg:grid-cols-3 gap-8">
          {features.map((feature, index) => (
            <div
              key={index}
              className="backdrop-blur-sm border border-gray-700/30 rounded-xl p-8 shadow-sm hover:shadow-lg transition-all duration-300 hover:border-gray-600/50"
              style={{ backgroundColor: "rgba(255, 255, 255, 0.05)" }}
            >
              <div
                className="flex items-center justify-center w-16 h-16 rounded-lg mb-6"
                style={{ backgroundColor: "rgba(41,167,172,0.1)" }}
              >
                <div style={{ color: "#29a7ac" }}>{feature.icon}</div>
              </div>
              <h3 className="text-xl font-semibold text-gray-900 mb-4">{feature.title}</h3>
              <p className="text-gray-600 leading-relaxed">{feature.description}</p>
            </div>
          ))}
        </div>

        {/* CTA Section */}
        <div className="text-center mt-16">
          <div className="p-8">
            <h3 className="text-2xl font-bold text-gray-900 mb-4">Start writing for free</h3>
            <p className="text-gray-600 mb-6">
              Stop wasting time navigating between different tools. Write seamlessly with your
              sources.{' '}
            </p>
            <WaitlistButton
              className="inline-flex items-center justify-center px-8 py-4 text-white font-semibold rounded-lg shadow-lg hover:shadow-xl transition-all duration-300 text-lg backdrop-blur-md border border-white/20 hover:border-white/40 hover:scale-105"
              style={{
                backgroundColor: "rgba(41,167,172,0.15)",
                boxShadow: "0 4px 16px rgba(41,167,172,0.15)",
              }}
              onMouseEnter={(e) => {
                e.currentTarget.style.backgroundColor = "rgba(41,167,172,0.25)";
                e.currentTarget.style.boxShadow =
                  "0 6px 20px rgba(41,167,172,0.2)";
              }}
              onMouseLeave={(e) => {
                e.currentTarget.style.backgroundColor = "rgba(41,167,172,0.15)";
                e.currentTarget.style.boxShadow =
                  "0 4px 16px rgba(41,167,172,0.15)";
              }}
            >
              Join Waitlist
            </WaitlistButton>
          </div>
        </div>
      </div>
    </section>
  );
}<|MERGE_RESOLUTION|>--- conflicted
+++ resolved
@@ -1,10 +1,6 @@
 'use client';
 
-<<<<<<< HEAD
-import Link from 'next/link';
-=======
 import WaitlistButton from "./WaitlistButton";
->>>>>>> d133e2b9
 
 export default function FeaturesSection() {
   const features = [
