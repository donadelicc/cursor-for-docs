--- conflicted
+++ resolved
@@ -23,14 +23,6 @@
     const token = await user.getIdToken();
 
     // 2. Make the request with the 'Authorization' header.
-<<<<<<< HEAD
-    const baseUrl = 'http://localhost:8000';
-    const url = endpoint.startsWith('/') ? `${baseUrl}${endpoint}` : `${baseUrl}/${endpoint}`;
-    const start = performance.now();
-    console.log(
-      `[api] POST ${url} → sending`,
-      body instanceof FormData ? { formDataKeys: Array.from((body as FormData).keys()) } : body,
-=======
     const baseUrl = "http://localhost:8000";
     const url = endpoint.startsWith("/")
       ? `${baseUrl}${endpoint}`
@@ -41,7 +33,6 @@
       body instanceof FormData
         ? { formDataKeys: Array.from((body as FormData).keys()) }
         : body,
->>>>>>> d133e2b9
     );
     const response = await fetch(url, {
       method: 'POST',
@@ -57,15 +48,10 @@
       // Attempt to parse error details from the backend for better debugging.
       const errorData = await response
         .json()
-<<<<<<< HEAD
-        .catch(() => ({ detail: 'An unknown API error occurred.' }));
-      throw new Error(errorData.detail || `HTTP error! Status: ${response.status}`);
-=======
         .catch(() => ({ detail: "An unknown API error occurred." }));
       throw new Error(
         errorData.detail || `HTTP error! Status: ${response.status}`,
       );
->>>>>>> d133e2b9
     }
 
     return response;
@@ -81,15 +67,10 @@
 
     const token = await user.getIdToken();
 
-<<<<<<< HEAD
-    const baseUrl = 'http://localhost:8000';
-    const url = endpoint.startsWith('/') ? `${baseUrl}${endpoint}` : `${baseUrl}/${endpoint}`;
-=======
     const baseUrl = "http://localhost:8000";
     const url = endpoint.startsWith("/")
       ? `${baseUrl}${endpoint}`
       : `${baseUrl}/${endpoint}`;
->>>>>>> d133e2b9
     const start = performance.now();
     console.log(`[api] DELETE ${url} → sending`);
     const response = await fetch(url, {
@@ -104,15 +85,10 @@
     if (!response.ok) {
       const errorData = await response
         .json()
-<<<<<<< HEAD
-        .catch(() => ({ detail: 'An unknown API error occurred.' }));
-      throw new Error(errorData.detail || `HTTP error! Status: ${response.status}`);
-=======
         .catch(() => ({ detail: "An unknown API error occurred." }));
       throw new Error(
         errorData.detail || `HTTP error! Status: ${response.status}`,
       );
->>>>>>> d133e2b9
     }
 
     return response;
